--- conflicted
+++ resolved
@@ -126,17 +126,6 @@
 
 
 def encode_faces(
-<<<<<<< HEAD
-    files: List[str],
-    options: Optional[Dict[str, Any]] = None,
-    pre_encodings: Optional[Dict[str, Union[str, List[float]]]] = None,
-    progress: Optional[Callable[[int, str], None]] = None,
-) -> Dict[str, Union[str, List[float]]]:
-    """Encode faces from a list of image files."""
-    if not callable(progress):
-        progress = lambda *a: None
-    results = pre_encodings or {}
-=======
     files: list[str], options=None, pre_encodings=None, progress=None
 ) -> tuple[dict[str, Union[str, list[float]]], int, int]:
     from deepface import DeepFace
@@ -148,7 +137,6 @@
     if pre_encodings:
         results.update(pre_encodings)
     added = existing = 0
->>>>>>> e8080ebc
     for n, file in enumerate(files):
         progress(n, file)
         if file in results:
@@ -230,17 +218,12 @@
             results.append([_resolve(img), _resolve(dup[0]), dup[1]])
 
     results = sorted(results, key=lambda x: x[2])
-<<<<<<< HEAD
     rendered_content = template.render(metrics=metrics, findings=results)
     if save_to_file:
         report_file.write_text(rendered_content, encoding="utf-8")
         print(f"Report successfully saved to {report_file}")
 
     return rendered_content
-=======
-    return Template(template).render(metrics=metrics, findings=results)
-
 
 def distance_to_similarity(distance):
-    return 1 - distance
->>>>>>> e8080ebc
+    return 1 - distance